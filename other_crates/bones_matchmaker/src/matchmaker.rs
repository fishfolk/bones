--- conflicted
+++ resolved
@@ -50,152 +50,10 @@
 
                 // Route the request to the appropriate handler
                 match request {
-<<<<<<< HEAD
-                    MatchmakerRequest::RequestMatch(match_info) => {
-                        debug!(connection_id, ?match_info, "Got request for match");
-
-                        // Accept request
-                        let message = postcard::to_allocvec(&MatchmakerResponse::Accepted)?;
-                        send.write_all(&message).await?;
+                    MatchmakerRequest::RequestMatchmaking(match_info) => {
+                        handle_request_matchaking(ep.clone(), conn.clone(), match_info, &mut send).await?;
                         send.finish()?;
                         send.stopped().await?;
-
-                        let player_count = match_info.client_count;
-
-                        let mut members_to_join = Vec::new();
-                        let mut members_to_notify = Vec::new();
-
-                        // Make sure room exists
-                        STATE
-                            .rooms
-                            .insert_async(match_info.clone(), Vec::new())
-                            .await
-                            .ok();
-
-                        STATE
-                            .rooms
-                            .update_async(&match_info, |match_info, members| {
-                                // Add the current client to the room
-                                members.push(conn.clone());
-
-                                // Spawn task to wait for connction to close and remove it from the room if it does
-                                let conn = conn.clone();
-                                let info = match_info.clone();
-                                tokio::task::spawn(async move {
-                                    conn.closed().await;
-                                    let members = STATE
-                                        .rooms
-                                        .update_async(&info, |_, members| {
-                                            let mut was_removed = false;
-                                            members.retain(|x| {
-                                                if x.stable_id() != conn.stable_id() {
-                                                    true
-                                                } else {
-                                                    was_removed = true;
-                                                    false
-                                                }
-                                            });
-
-                                            if was_removed {
-                                                Some(members.clone())
-                                            } else {
-                                                None
-                                            }
-                                        })
-                                        .await
-                                        .flatten();
-                                    if let Some(members) = members {
-                                        let result = async {
-                                            let message = postcard::to_allocvec(
-                                                &MatchmakerResponse::ClientCount(
-                                                    members.len().try_into()?
-                                                ),
-                                            )?;
-                                            for conn in members {
-                                                let mut send = conn.open_uni().await?;
-                                                send.write_all(&message).await?;
-                                                send.finish()?;
-                                                send.stopped().await?;
-                                            }
-                                            Ok::<(), anyhow::Error>(())
-                                        };
-                                        result.await.ok();
-                                    }
-                                });
-
-                                let member_count = members.len();
-
-                                // If we have a complete room
-                                debug!(
-                                    ?match_info,
-                                    "Room now has {}/{} members", member_count, player_count
-                                );
-
-                                if member_count >= player_count as _ {
-                                    // Clear the room
-                                    members_to_join.append(members);
-                                } else {
-                                    members_to_notify = members.clone();
-                                }
-                            })
-                            .await;
-
-                        if !members_to_notify.is_empty() {
-                            let message = postcard::to_allocvec(&MatchmakerResponse::ClientCount(
-                                members_to_notify.len().try_into()?
-                            ))?;
-                            for conn in members_to_notify {
-                                let mut send = conn.open_uni().await?;
-                                send.write_all(&message).await?;
-                                send.finish()?;
-                                send.stopped().await?;
-                            }
-                        }
-
-                        if !members_to_join.is_empty() {
-                            // Send the match ID to all of the clients in the room
-                            let mut player_ids = Vec::new();
-                            let random_seed = rand::random();
-
-                            for (idx, conn) in members_to_join.iter().enumerate() {
-                                let id = get_remote_node_id(conn)?;
-                                let mut addr = NodeAddr::new(id);
-                                if let Some(info) = ep.remote_info(id) {
-                                    if let Some(relay_url) = info.relay_url {
-                                        addr = addr.with_relay_url(relay_url.relay_url);
-                                    }
-                                    addr = addr.with_direct_addresses(
-                                        info.addrs.into_iter().map(|addr| addr.addr),
-                                    );
-                                }
-
-                                player_ids.push((u32::try_from(idx)?, addr));
-                            }
-
-                            for (player_idx, conn) in members_to_join.into_iter().enumerate() {
-                                // Respond with success
-                                let message =
-                                    postcard::to_allocvec(&MatchmakerResponse::Success {
-                                        random_seed,
-                                        client_count: player_count,
-                                        player_idx: player_idx.try_into()?,
-                                        player_ids: player_ids.clone(),
-                                    })?;
-                                let mut send = conn.open_uni().await?;
-                                send.write_all(&message).await?;
-                                send.finish()?;
-                                send.stopped().await?;
-
-                                // Close connection, we are done here
-                                conn.close(0u32.into(), b"done");
-                            }
-
-                            // cleanup
-                            STATE.rooms.remove_async(&match_info).await;
-                        }
-=======
-                    MatchmakerRequest::RequestMatchmaking(match_info) => {
-                        handle_request_matchaking(ep.clone(), conn.clone(), match_info, &mut send).await?;
                     }
                     MatchmakerRequest::StopMatchmaking(match_info) => {
                         handle_stop_matchmaking(conn.clone(), match_info, &mut send).await?;
@@ -208,7 +66,6 @@
                     }
                     MatchmakerRequest::JoinLobby(game_id, lobby_id, password) => {
                         handle_join_lobby(ep.clone(), conn.clone(), game_id, lobby_id, password, &mut send).await?;
->>>>>>> 4a727151
                     }
                 }
             }
@@ -250,7 +107,7 @@
     for (conn_idx, conn) in members.iter().enumerate() {
         let id = iroh_net::endpoint::get_remote_node_id(conn)?;
         let mut addr = NodeAddr::new(id);
-        if let Some(info) = ep.connection_info(id) {
+        if let Some(info) = ep.remote_info(id) {
             if let Some(relay_url) = info.relay_url {
                 addr = addr.with_relay_url(relay_url.relay_url);
             }
@@ -274,7 +131,8 @@
         })?;
         let mut send = conn.open_uni().await?;
         send.write_all(&message).await?;
-        send.finish().await?;
+        send.finish()?;
+        send.stopped().await?;
         conn.close(0u32.into(), b"done");
     }
 
