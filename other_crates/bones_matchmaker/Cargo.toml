[package]
name                 = "bones_matchmaker"
description          = "Simple matchmaking server for games."
version.workspace    = true
authors.workspace    = true
edition.workspace    = true
license.workspace    = true
repository.workspace = true

[dependencies]
anyhow                 = "1.0"
bytes                  = "1.2"
either                 = "1.8"
once_cell              = "1.15"
scc                    = "1.0"
rcgen                  = "0.12"
tracing                = "0.1"
rand                   = "0.8"
bones_matchmaker_proto = { version = "0.4.0", path = "../bones_matchmaker_proto" }
clap                   = { version = "4.0", features = ["derive", "env"] }
futures                = { version = "0.3", default-features = false, features = ["std", "async-await"] }
postcard               = { version = "1.0", default-features = false, features = ["alloc"] }
serde                  = { version = "1.0", features = ["derive"] }
tracing-subscriber     = { version = "0.3", features = ["env-filter"] }
tokio                  = { version = "1", features = ["rt-multi-thread", "macros"] }
<<<<<<< HEAD
iroh-net               = { version = "0.24", features = ["discovery-local-network"] }
quinn                  = { version = "0.11", package = "iroh-quinn" }
=======
iroh-net               = { version = "0.22" }
quinn                  = { version = "0.10", package = "iroh-quinn" }
blake3                  = "1.5.3"
>>>>>>> 4a727151
<|MERGE_RESOLUTION|>--- conflicted
+++ resolved
@@ -23,11 +23,6 @@
 serde                  = { version = "1.0", features = ["derive"] }
 tracing-subscriber     = { version = "0.3", features = ["env-filter"] }
 tokio                  = { version = "1", features = ["rt-multi-thread", "macros"] }
-<<<<<<< HEAD
 iroh-net               = { version = "0.24", features = ["discovery-local-network"] }
 quinn                  = { version = "0.11", package = "iroh-quinn" }
-=======
-iroh-net               = { version = "0.22" }
-quinn                  = { version = "0.10", package = "iroh-quinn" }
-blake3                  = "1.5.3"
->>>>>>> 4a727151
+blake3                  = "1.5.3"