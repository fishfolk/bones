[package]
name                    = "bones_framework"
description             = "The Bones game development framework."
version.workspace       = true
authors.workspace       = true
edition.workspace       = true
license.workspace       = true
repository.workspace    = true
documentation.workspace = true
categories.workspace    = true
keywords.workspace      = true

[features]
default = ["image_png", "ui", "localization", "logging", "audio", "audio_ogg", "scripting"]
#! Cargo feature supported in `bones_framework`.

## Enable the `ui` module, powered by [`egui`].
ui = ["dep:egui", "dep:ttf-parser"]
## Enable the localization module, powered by [`fluent`](https://github.com/projectfluent/fluent-rs).
localization = ["dep:fluent", "dep:fluent-langneg", "dep:intl-memoizer", "dep:unic-langid", "dep:sys-locale"]

logging = ["dep:tracing-subscriber", "dep:tracing-wasm", "dep:tracing-appender"]

## Enable the audio system.
audio = ["dep:kira"]

## Enable the scripting system.
scripting = ["dep:bones_scripting"]

## Enable networking debug window + frame prediction history.
net-debug = ["ui"]

#! ### Audio formats
#! These features enable different audio formats

## Enable OGG audio loader.
audio_ogg = ["kira/ogg"]

## Enable MP3 audio loader.
audio_mp3 = ["kira/mp3"]

## Enable the FLAC audio loader.
audio_flac = ["kira/flac"]

## Enable the WAV audio loader.
audio_wav = ["kira/wav"]

#! ### Image Formats
#! These features enable different image formats.
#!
#! If there is an image format that you need that is not in the list, you may check the
#! [supported formats](https://github.com/image-rs/image#supported-image-formats) list.
#! If the format you need is in the list, please open an issue and we can add a feature
#! for it.

## Enable PNG image loader.
image_png = ["image/png"]
## Enable JPEG image loader.
image_jpeg = ["image/jpeg"]
## Enable WEBP image loader.
image_webp = ["image/webp"]
## Enable TIFF image loader.
image_tiff = ["image/tiff"]
## Enable GIF image loader.
image_gif = ["image/gif"]
## Enable ICO image loader.
image_ico = ["image/ico"]
## Enable BMP image loader.
image_bmp = ["image/bmp"]

#! ### Debuging Features

## Simulate dramatic network latency by inserting random sleeps into the networking code. This is extremely cheap and hacky but may be useful.
debug-network-slowdown = []

# Enables tracy tracing subscriber to capture tracing spans for profiling with Tracy.
#
# Note that bones is primarily instrumented with puffin scopes, tracy only captures tracing spans.
# This flag only enables span capture in logging plugin, `bevy/trace_tracy` may be used to enable tracy.
tracing-tracy = ["logging", "dep:tracing-tracy"]

document-features = ["dep:document-features"]

[dependencies]
# Bones
bones_lib       = { version = "0.4.0", path = "../bones_lib", features = ["glam"] }
bones_asset     = { version = "0.4.0", path = "../bones_asset" }
bones_schema    = { version = "0.4.0", path = "../bones_schema", features = ["humantime"] }
bones_scripting = { version = "0.4.0", path = "../bones_scripting", optional = true }

# Other
anyhow        = "1.0"
async-channel = "1.9"
bevy_tasks    = "0.11"
bytemuck      = "1.12"
either        = "1.8"
futures-lite  = { workspace = true }
glam          = "0.24"
hex           = "0.4"
instant       = { version = "0.1", features = ["wasm-bindgen"] }
noise         = "0.9"
once_cell     = "1.17"
thiserror     = "1.0"
gilrs         = "0.11.0"
send_wrapper  = "0.6.0"


# Tracing
tracing            = "0.1"
tracing-subscriber = { version = "0.3", optional = true, features = ["env-filter"] }
tracing-appender   = { version = "0.2", optional = true, features = ["parking_lot"] }
tracing-tracy      = { version = "0.11.0", optional = true, default-features = false }

# Render
csscolorparser = "0.6"

# Assets
serde_yaml = "0.9"
serde      = { version = "1.0", features = ["derive"] }

# Sprite
image = { version = "0.24", default-features = false }

# Gui
egui       = { version = "0.23", optional = true }
egui_plot  = "0.23"
ttf-parser = { version = "0.24", default-features = false, optional = true }

# Audio
kira = { version = "0.9.4", features = ["cpal"], default-features = false, optional = true }

# Localization
fluent         = { version = "0.15", optional = true }
fluent-langneg = { version = "0.13", optional = true }
intl-memoizer  = { version = "0.5", optional = true }
unic-langid    = { version = "0.9", features = ["serde"], optional = true }
sys-locale     = { version = "0.3", optional = true }

# API docs
document-features = { version = "0.2", optional = true }

# Networking
[target.'cfg(not(target_arch = "wasm32"))'.dependencies]
ggrs = { git = "https://github.com/MaxCWhitehead/ggrs.git", rev = "96499377407ce55805a9d0367b86860b74c233bd", features = [
    "sync-send",
] }
bones_matchmaker_proto = { version = "0.4.0", path = "../../other_crates/bones_matchmaker_proto" }
bytes                  = "1.4"
mdns-sd                = { version = "0.10", default-features = false }
numquant               = "0.2"
ping-rs                = "0.1"
postcard               = { version = "1.0", features = ["alloc"] }
rcgen                  = "0.12"
rustls                 = { version = "0.21", features = ["dangerous_configuration", "quic"] }
smallvec               = "1.10"
<<<<<<< HEAD
iroh-quinn             = { version = "0.11" }
iroh-net               = { version = "0.24", features = ["discovery-local-network"] }
tokio                  = { version = "1", features = ["rt-multi-thread", "macros"] }
=======
iroh-quinn             = "0.10"
iroh-net               = "0.22"
tokio                  = { version = "1", features = ["rt-multi-thread", "macros"] }
turborand              = { version = "0.10.0", features = ["atomic"] }

directories = "5.0"

[target.'cfg(target_arch = "wasm32")'.dependencies]
tracing-wasm = { version = "0.2.1", optional = true }
>>>>>>> 4a727151
<|MERGE_RESOLUTION|>--- conflicted
+++ resolved
@@ -153,18 +153,12 @@
 rcgen                  = "0.12"
 rustls                 = { version = "0.21", features = ["dangerous_configuration", "quic"] }
 smallvec               = "1.10"
-<<<<<<< HEAD
 iroh-quinn             = { version = "0.11" }
 iroh-net               = { version = "0.24", features = ["discovery-local-network"] }
-tokio                  = { version = "1", features = ["rt-multi-thread", "macros"] }
-=======
-iroh-quinn             = "0.10"
-iroh-net               = "0.22"
 tokio                  = { version = "1", features = ["rt-multi-thread", "macros"] }
 turborand              = { version = "0.10.0", features = ["atomic"] }
 
 directories = "5.0"
 
 [target.'cfg(target_arch = "wasm32")'.dependencies]
-tracing-wasm = { version = "0.2.1", optional = true }
->>>>>>> 4a727151
+tracing-wasm = { version = "0.2.1", optional = true }